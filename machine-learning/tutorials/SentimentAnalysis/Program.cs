--- conflicted
+++ resolved
@@ -62,11 +62,8 @@
 
             // <Snippet25>
             PredictWithModelLoadedFromFile(mlContext);
-<<<<<<< HEAD
             // </Snippet25>
-=======
-            // <Snippet25>
->>>>>>> c1f99aef
+
 
             Console.WriteLine();
             Console.WriteLine("=============== End of process ===============");
